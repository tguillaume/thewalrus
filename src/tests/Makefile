--- conflicted
+++ resolved
@@ -18,11 +18,8 @@
 CC=g++
 CFLAGS=-std=c++11 -O3 -g -Wall -fopenmp -fPIC -I/usr/include \
 	-I.. -I$(EIGEN_INCLUDE_DIR) -I$(GOOGLETEST_DIR)/include \
-<<<<<<< HEAD
 	-march=native 
-=======
-	-march=native
->>>>>>> 0bed2060
+
 LFLAGS=-fopenmp -L$(GOOGLETEST_DIR)/lib -lgtest
 
 all: test
